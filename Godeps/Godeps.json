{
	"ImportPath": "github.com/containernetworking/plugins",
	"GoVersion": "go1.7",
	"GodepVersion": "v79",
	"Packages": [
		"./..."
	],
	"Deps": [
		{
			"ImportPath": "github.com/alexflint/go-filemutex",
			"Rev": "72bdc8eae2aef913234599b837f5dda445ca9bd9"
		},
		{
			"ImportPath": "github.com/containernetworking/cni/libcni",
			"Comment": "v0.6.0-rc1",
			"Rev": "a2da8f8d7fd8e6dc25f336408a8ac86f050fbd88"
		},
		{
			"ImportPath": "github.com/containernetworking/cni/pkg/invoke",
			"Comment": "v0.6.0-rc1",
			"Rev": "a2da8f8d7fd8e6dc25f336408a8ac86f050fbd88"
		},
		{
			"ImportPath": "github.com/containernetworking/cni/pkg/skel",
			"Comment": "v0.6.0-rc1",
			"Rev": "a2da8f8d7fd8e6dc25f336408a8ac86f050fbd88"
		},
		{
			"ImportPath": "github.com/containernetworking/cni/pkg/types",
			"Comment": "v0.6.0-rc1",
			"Rev": "a2da8f8d7fd8e6dc25f336408a8ac86f050fbd88"
		},
		{
			"ImportPath": "github.com/containernetworking/cni/pkg/types/020",
			"Comment": "v0.6.0-rc1",
			"Rev": "a2da8f8d7fd8e6dc25f336408a8ac86f050fbd88"
		},
		{
			"ImportPath": "github.com/containernetworking/cni/pkg/types/current",
			"Comment": "v0.6.0-rc1",
			"Rev": "a2da8f8d7fd8e6dc25f336408a8ac86f050fbd88"
		},
		{
			"ImportPath": "github.com/containernetworking/cni/pkg/version",
			"Comment": "v0.6.0-rc1",
			"Rev": "a2da8f8d7fd8e6dc25f336408a8ac86f050fbd88"
		},
		{
			"ImportPath": "github.com/coreos/go-iptables/iptables",
			"Comment": "v0.2.0",
			"Rev": "259c8e6a4275d497442c721fa52204d7a58bde8b"
		},
		{
			"ImportPath": "github.com/coreos/go-systemd/activation",
			"Comment": "v2-53-g2688e91",
			"Rev": "2688e91251d9d8e404e86dd8f096e23b2f086958"
		},
		{
			"ImportPath": "github.com/d2g/dhcp4",
			"Rev": "f0e4d29ff0231dce36e250b2ed9ff08412584bca"
		},
		{
			"ImportPath": "github.com/d2g/dhcp4client",
			"Rev": "bed07e1bc5b85f69c6f0fd73393aa35ec68ed892"
		},
		{
			"ImportPath": "github.com/d2g/dhcp4server",
			"Rev": "1b74244053681c90de5cf1af3d6b5c93b74e3abb"
		},
		{
			"ImportPath": "github.com/j-keck/arping",
			"Rev": "2cf9dc699c5640a7e2c81403a44127bf28033600"
		},
		{
			"ImportPath": "github.com/mattn/go-shellwords",
			"Comment": "v1.0.3",
			"Rev": "02e3cf038dcea8290e44424da473dd12be796a8a"
		},
		{
			"ImportPath": "github.com/onsi/ginkgo",
			"Comment": "v1.2.0-29-g7f8ab55",
			"Rev": "7f8ab55aaf3b86885aa55b762e803744d1674700"
		},
		{
			"ImportPath": "github.com/onsi/ginkgo/config",
			"Comment": "v1.2.0-29-g7f8ab55",
			"Rev": "7f8ab55aaf3b86885aa55b762e803744d1674700"
		},
		{
			"ImportPath": "github.com/onsi/ginkgo/extensions/table",
			"Comment": "v1.2.0-29-g7f8ab55",
			"Rev": "7f8ab55aaf3b86885aa55b762e803744d1674700"
		},
		{
			"ImportPath": "github.com/onsi/ginkgo/internal/codelocation",
			"Comment": "v1.2.0-29-g7f8ab55",
			"Rev": "7f8ab55aaf3b86885aa55b762e803744d1674700"
		},
		{
			"ImportPath": "github.com/onsi/ginkgo/internal/containernode",
			"Comment": "v1.2.0-29-g7f8ab55",
			"Rev": "7f8ab55aaf3b86885aa55b762e803744d1674700"
		},
		{
			"ImportPath": "github.com/onsi/ginkgo/internal/failer",
			"Comment": "v1.2.0-29-g7f8ab55",
			"Rev": "7f8ab55aaf3b86885aa55b762e803744d1674700"
		},
		{
			"ImportPath": "github.com/onsi/ginkgo/internal/leafnodes",
			"Comment": "v1.2.0-29-g7f8ab55",
			"Rev": "7f8ab55aaf3b86885aa55b762e803744d1674700"
		},
		{
			"ImportPath": "github.com/onsi/ginkgo/internal/remote",
			"Comment": "v1.2.0-29-g7f8ab55",
			"Rev": "7f8ab55aaf3b86885aa55b762e803744d1674700"
		},
		{
			"ImportPath": "github.com/onsi/ginkgo/internal/spec",
			"Comment": "v1.2.0-29-g7f8ab55",
			"Rev": "7f8ab55aaf3b86885aa55b762e803744d1674700"
		},
		{
			"ImportPath": "github.com/onsi/ginkgo/internal/specrunner",
			"Comment": "v1.2.0-29-g7f8ab55",
			"Rev": "7f8ab55aaf3b86885aa55b762e803744d1674700"
		},
		{
			"ImportPath": "github.com/onsi/ginkgo/internal/suite",
			"Comment": "v1.2.0-29-g7f8ab55",
			"Rev": "7f8ab55aaf3b86885aa55b762e803744d1674700"
		},
		{
			"ImportPath": "github.com/onsi/ginkgo/internal/testingtproxy",
			"Comment": "v1.2.0-29-g7f8ab55",
			"Rev": "7f8ab55aaf3b86885aa55b762e803744d1674700"
		},
		{
			"ImportPath": "github.com/onsi/ginkgo/internal/writer",
			"Comment": "v1.2.0-29-g7f8ab55",
			"Rev": "7f8ab55aaf3b86885aa55b762e803744d1674700"
		},
		{
			"ImportPath": "github.com/onsi/ginkgo/reporters",
			"Comment": "v1.2.0-29-g7f8ab55",
			"Rev": "7f8ab55aaf3b86885aa55b762e803744d1674700"
		},
		{
			"ImportPath": "github.com/onsi/ginkgo/reporters/stenographer",
			"Comment": "v1.2.0-29-g7f8ab55",
			"Rev": "7f8ab55aaf3b86885aa55b762e803744d1674700"
		},
		{
			"ImportPath": "github.com/onsi/ginkgo/types",
			"Comment": "v1.2.0-29-g7f8ab55",
			"Rev": "7f8ab55aaf3b86885aa55b762e803744d1674700"
		},
		{
			"ImportPath": "github.com/onsi/gomega",
			"Comment": "v1.0-71-g2152b45",
			"Rev": "2152b45fa28a361beba9aab0885972323a444e28"
		},
		{
			"ImportPath": "github.com/onsi/gomega/format",
			"Comment": "v1.0-71-g2152b45",
			"Rev": "2152b45fa28a361beba9aab0885972323a444e28"
		},
		{
			"ImportPath": "github.com/onsi/gomega/gbytes",
			"Comment": "v1.0-71-g2152b45",
			"Rev": "2152b45fa28a361beba9aab0885972323a444e28"
		},
		{
			"ImportPath": "github.com/onsi/gomega/gexec",
			"Comment": "v1.0-71-g2152b45",
			"Rev": "2152b45fa28a361beba9aab0885972323a444e28"
		},
		{
			"ImportPath": "github.com/onsi/gomega/internal/assertion",
			"Comment": "v1.0-71-g2152b45",
			"Rev": "2152b45fa28a361beba9aab0885972323a444e28"
		},
		{
			"ImportPath": "github.com/onsi/gomega/internal/asyncassertion",
			"Comment": "v1.0-71-g2152b45",
			"Rev": "2152b45fa28a361beba9aab0885972323a444e28"
		},
		{
			"ImportPath": "github.com/onsi/gomega/internal/oraclematcher",
			"Comment": "v1.0-71-g2152b45",
			"Rev": "2152b45fa28a361beba9aab0885972323a444e28"
		},
		{
			"ImportPath": "github.com/onsi/gomega/internal/testingtsupport",
			"Comment": "v1.0-71-g2152b45",
			"Rev": "2152b45fa28a361beba9aab0885972323a444e28"
		},
		{
			"ImportPath": "github.com/onsi/gomega/matchers",
			"Comment": "v1.0-71-g2152b45",
			"Rev": "2152b45fa28a361beba9aab0885972323a444e28"
		},
		{
			"ImportPath": "github.com/onsi/gomega/matchers/support/goraph/bipartitegraph",
			"Comment": "v1.0-71-g2152b45",
			"Rev": "2152b45fa28a361beba9aab0885972323a444e28"
		},
		{
			"ImportPath": "github.com/onsi/gomega/matchers/support/goraph/edge",
			"Comment": "v1.0-71-g2152b45",
			"Rev": "2152b45fa28a361beba9aab0885972323a444e28"
		},
		{
			"ImportPath": "github.com/onsi/gomega/matchers/support/goraph/node",
			"Comment": "v1.0-71-g2152b45",
			"Rev": "2152b45fa28a361beba9aab0885972323a444e28"
		},
		{
			"ImportPath": "github.com/onsi/gomega/matchers/support/goraph/util",
			"Comment": "v1.0-71-g2152b45",
			"Rev": "2152b45fa28a361beba9aab0885972323a444e28"
		},
		{
			"ImportPath": "github.com/onsi/gomega/types",
			"Comment": "v1.0-71-g2152b45",
			"Rev": "2152b45fa28a361beba9aab0885972323a444e28"
		},
		{
			"ImportPath": "github.com/vishvananda/netlink",
			"Rev": "6e453822d85ef5721799774b654d4d02fed62afb"
		},
		{
			"ImportPath": "github.com/vishvananda/netlink/nl",
			"Rev": "6e453822d85ef5721799774b654d4d02fed62afb"
		},
		{
			"ImportPath": "github.com/vishvananda/netns",
			"Rev": "54f0e4339ce73702a0607f49922aaa1e749b418d"
		},
		{
<<<<<<< HEAD
			"ImportPath": "github.com/Microsoft/go-winio",
			"Comment": "v0.4.5",
			"Rev": "78439966b38d69bf38227fbf57ac8a6fee70f69a"
		},
		{
			"ImportPath": "github.com/Microsoft/hcsshim",
			"Comment": "v0.6.7",
			"Rev": "34a629f78a5d50f7de07727e41a948685c45e026"
		},
		{
			"ImportPath": "github.com/sirupsen/logrus",
			"Comment": "v1.0.4",
			"Rev": "d682213848ed68c0a260ca37d6dd5ace8423f5ba"
		},
		{
			"ImportPath": "golang.org/x/crypto/ssh/terminal",
			"Rev": "94eea52f7b742c7cbe0b03b22f0c4c8631ece122"
=======
			"ImportPath": "golang.org/x/net/bpf",
			"Rev": "e90d6d0afc4c315a0d87a568ae68577cc15149a0"
		},
		{
			"ImportPath": "golang.org/x/net/internal/iana",
			"Rev": "e90d6d0afc4c315a0d87a568ae68577cc15149a0"
		},
		{
			"ImportPath": "golang.org/x/net/ipv4",
			"Rev": "e90d6d0afc4c315a0d87a568ae68577cc15149a0"
>>>>>>> 136399f0
		},
		{
			"ImportPath": "golang.org/x/sys/unix",
			"Rev": "d5840adf789d732bc8b00f37b26ca956a7cc8e79"
		},
		{
			"ImportPath": "golang.org/x/sys/windows",
			"Rev": "d5840adf789d732bc8b00f37b26ca956a7cc8e79"
		}

	]
}<|MERGE_RESOLUTION|>--- conflicted
+++ resolved
@@ -1,283 +1,282 @@
-{
-	"ImportPath": "github.com/containernetworking/plugins",
-	"GoVersion": "go1.7",
-	"GodepVersion": "v79",
-	"Packages": [
-		"./..."
-	],
-	"Deps": [
-		{
-			"ImportPath": "github.com/alexflint/go-filemutex",
-			"Rev": "72bdc8eae2aef913234599b837f5dda445ca9bd9"
-		},
-		{
-			"ImportPath": "github.com/containernetworking/cni/libcni",
-			"Comment": "v0.6.0-rc1",
-			"Rev": "a2da8f8d7fd8e6dc25f336408a8ac86f050fbd88"
-		},
-		{
-			"ImportPath": "github.com/containernetworking/cni/pkg/invoke",
-			"Comment": "v0.6.0-rc1",
-			"Rev": "a2da8f8d7fd8e6dc25f336408a8ac86f050fbd88"
-		},
-		{
-			"ImportPath": "github.com/containernetworking/cni/pkg/skel",
-			"Comment": "v0.6.0-rc1",
-			"Rev": "a2da8f8d7fd8e6dc25f336408a8ac86f050fbd88"
-		},
-		{
-			"ImportPath": "github.com/containernetworking/cni/pkg/types",
-			"Comment": "v0.6.0-rc1",
-			"Rev": "a2da8f8d7fd8e6dc25f336408a8ac86f050fbd88"
-		},
-		{
-			"ImportPath": "github.com/containernetworking/cni/pkg/types/020",
-			"Comment": "v0.6.0-rc1",
-			"Rev": "a2da8f8d7fd8e6dc25f336408a8ac86f050fbd88"
-		},
-		{
-			"ImportPath": "github.com/containernetworking/cni/pkg/types/current",
-			"Comment": "v0.6.0-rc1",
-			"Rev": "a2da8f8d7fd8e6dc25f336408a8ac86f050fbd88"
-		},
-		{
-			"ImportPath": "github.com/containernetworking/cni/pkg/version",
-			"Comment": "v0.6.0-rc1",
-			"Rev": "a2da8f8d7fd8e6dc25f336408a8ac86f050fbd88"
-		},
-		{
-			"ImportPath": "github.com/coreos/go-iptables/iptables",
-			"Comment": "v0.2.0",
-			"Rev": "259c8e6a4275d497442c721fa52204d7a58bde8b"
-		},
-		{
-			"ImportPath": "github.com/coreos/go-systemd/activation",
-			"Comment": "v2-53-g2688e91",
-			"Rev": "2688e91251d9d8e404e86dd8f096e23b2f086958"
-		},
-		{
-			"ImportPath": "github.com/d2g/dhcp4",
-			"Rev": "f0e4d29ff0231dce36e250b2ed9ff08412584bca"
-		},
-		{
-			"ImportPath": "github.com/d2g/dhcp4client",
-			"Rev": "bed07e1bc5b85f69c6f0fd73393aa35ec68ed892"
-		},
-		{
-			"ImportPath": "github.com/d2g/dhcp4server",
-			"Rev": "1b74244053681c90de5cf1af3d6b5c93b74e3abb"
-		},
-		{
-			"ImportPath": "github.com/j-keck/arping",
-			"Rev": "2cf9dc699c5640a7e2c81403a44127bf28033600"
-		},
-		{
-			"ImportPath": "github.com/mattn/go-shellwords",
-			"Comment": "v1.0.3",
-			"Rev": "02e3cf038dcea8290e44424da473dd12be796a8a"
-		},
-		{
-			"ImportPath": "github.com/onsi/ginkgo",
-			"Comment": "v1.2.0-29-g7f8ab55",
-			"Rev": "7f8ab55aaf3b86885aa55b762e803744d1674700"
-		},
-		{
-			"ImportPath": "github.com/onsi/ginkgo/config",
-			"Comment": "v1.2.0-29-g7f8ab55",
-			"Rev": "7f8ab55aaf3b86885aa55b762e803744d1674700"
-		},
-		{
-			"ImportPath": "github.com/onsi/ginkgo/extensions/table",
-			"Comment": "v1.2.0-29-g7f8ab55",
-			"Rev": "7f8ab55aaf3b86885aa55b762e803744d1674700"
-		},
-		{
-			"ImportPath": "github.com/onsi/ginkgo/internal/codelocation",
-			"Comment": "v1.2.0-29-g7f8ab55",
-			"Rev": "7f8ab55aaf3b86885aa55b762e803744d1674700"
-		},
-		{
-			"ImportPath": "github.com/onsi/ginkgo/internal/containernode",
-			"Comment": "v1.2.0-29-g7f8ab55",
-			"Rev": "7f8ab55aaf3b86885aa55b762e803744d1674700"
-		},
-		{
-			"ImportPath": "github.com/onsi/ginkgo/internal/failer",
-			"Comment": "v1.2.0-29-g7f8ab55",
-			"Rev": "7f8ab55aaf3b86885aa55b762e803744d1674700"
-		},
-		{
-			"ImportPath": "github.com/onsi/ginkgo/internal/leafnodes",
-			"Comment": "v1.2.0-29-g7f8ab55",
-			"Rev": "7f8ab55aaf3b86885aa55b762e803744d1674700"
-		},
-		{
-			"ImportPath": "github.com/onsi/ginkgo/internal/remote",
-			"Comment": "v1.2.0-29-g7f8ab55",
-			"Rev": "7f8ab55aaf3b86885aa55b762e803744d1674700"
-		},
-		{
-			"ImportPath": "github.com/onsi/ginkgo/internal/spec",
-			"Comment": "v1.2.0-29-g7f8ab55",
-			"Rev": "7f8ab55aaf3b86885aa55b762e803744d1674700"
-		},
-		{
-			"ImportPath": "github.com/onsi/ginkgo/internal/specrunner",
-			"Comment": "v1.2.0-29-g7f8ab55",
-			"Rev": "7f8ab55aaf3b86885aa55b762e803744d1674700"
-		},
-		{
-			"ImportPath": "github.com/onsi/ginkgo/internal/suite",
-			"Comment": "v1.2.0-29-g7f8ab55",
-			"Rev": "7f8ab55aaf3b86885aa55b762e803744d1674700"
-		},
-		{
-			"ImportPath": "github.com/onsi/ginkgo/internal/testingtproxy",
-			"Comment": "v1.2.0-29-g7f8ab55",
-			"Rev": "7f8ab55aaf3b86885aa55b762e803744d1674700"
-		},
-		{
-			"ImportPath": "github.com/onsi/ginkgo/internal/writer",
-			"Comment": "v1.2.0-29-g7f8ab55",
-			"Rev": "7f8ab55aaf3b86885aa55b762e803744d1674700"
-		},
-		{
-			"ImportPath": "github.com/onsi/ginkgo/reporters",
-			"Comment": "v1.2.0-29-g7f8ab55",
-			"Rev": "7f8ab55aaf3b86885aa55b762e803744d1674700"
-		},
-		{
-			"ImportPath": "github.com/onsi/ginkgo/reporters/stenographer",
-			"Comment": "v1.2.0-29-g7f8ab55",
-			"Rev": "7f8ab55aaf3b86885aa55b762e803744d1674700"
-		},
-		{
-			"ImportPath": "github.com/onsi/ginkgo/types",
-			"Comment": "v1.2.0-29-g7f8ab55",
-			"Rev": "7f8ab55aaf3b86885aa55b762e803744d1674700"
-		},
-		{
-			"ImportPath": "github.com/onsi/gomega",
-			"Comment": "v1.0-71-g2152b45",
-			"Rev": "2152b45fa28a361beba9aab0885972323a444e28"
-		},
-		{
-			"ImportPath": "github.com/onsi/gomega/format",
-			"Comment": "v1.0-71-g2152b45",
-			"Rev": "2152b45fa28a361beba9aab0885972323a444e28"
-		},
-		{
-			"ImportPath": "github.com/onsi/gomega/gbytes",
-			"Comment": "v1.0-71-g2152b45",
-			"Rev": "2152b45fa28a361beba9aab0885972323a444e28"
-		},
-		{
-			"ImportPath": "github.com/onsi/gomega/gexec",
-			"Comment": "v1.0-71-g2152b45",
-			"Rev": "2152b45fa28a361beba9aab0885972323a444e28"
-		},
-		{
-			"ImportPath": "github.com/onsi/gomega/internal/assertion",
-			"Comment": "v1.0-71-g2152b45",
-			"Rev": "2152b45fa28a361beba9aab0885972323a444e28"
-		},
-		{
-			"ImportPath": "github.com/onsi/gomega/internal/asyncassertion",
-			"Comment": "v1.0-71-g2152b45",
-			"Rev": "2152b45fa28a361beba9aab0885972323a444e28"
-		},
-		{
-			"ImportPath": "github.com/onsi/gomega/internal/oraclematcher",
-			"Comment": "v1.0-71-g2152b45",
-			"Rev": "2152b45fa28a361beba9aab0885972323a444e28"
-		},
-		{
-			"ImportPath": "github.com/onsi/gomega/internal/testingtsupport",
-			"Comment": "v1.0-71-g2152b45",
-			"Rev": "2152b45fa28a361beba9aab0885972323a444e28"
-		},
-		{
-			"ImportPath": "github.com/onsi/gomega/matchers",
-			"Comment": "v1.0-71-g2152b45",
-			"Rev": "2152b45fa28a361beba9aab0885972323a444e28"
-		},
-		{
-			"ImportPath": "github.com/onsi/gomega/matchers/support/goraph/bipartitegraph",
-			"Comment": "v1.0-71-g2152b45",
-			"Rev": "2152b45fa28a361beba9aab0885972323a444e28"
-		},
-		{
-			"ImportPath": "github.com/onsi/gomega/matchers/support/goraph/edge",
-			"Comment": "v1.0-71-g2152b45",
-			"Rev": "2152b45fa28a361beba9aab0885972323a444e28"
-		},
-		{
-			"ImportPath": "github.com/onsi/gomega/matchers/support/goraph/node",
-			"Comment": "v1.0-71-g2152b45",
-			"Rev": "2152b45fa28a361beba9aab0885972323a444e28"
-		},
-		{
-			"ImportPath": "github.com/onsi/gomega/matchers/support/goraph/util",
-			"Comment": "v1.0-71-g2152b45",
-			"Rev": "2152b45fa28a361beba9aab0885972323a444e28"
-		},
-		{
-			"ImportPath": "github.com/onsi/gomega/types",
-			"Comment": "v1.0-71-g2152b45",
-			"Rev": "2152b45fa28a361beba9aab0885972323a444e28"
-		},
-		{
-			"ImportPath": "github.com/vishvananda/netlink",
-			"Rev": "6e453822d85ef5721799774b654d4d02fed62afb"
-		},
-		{
-			"ImportPath": "github.com/vishvananda/netlink/nl",
-			"Rev": "6e453822d85ef5721799774b654d4d02fed62afb"
-		},
-		{
-			"ImportPath": "github.com/vishvananda/netns",
-			"Rev": "54f0e4339ce73702a0607f49922aaa1e749b418d"
-		},
-		{
-<<<<<<< HEAD
-			"ImportPath": "github.com/Microsoft/go-winio",
-			"Comment": "v0.4.5",
-			"Rev": "78439966b38d69bf38227fbf57ac8a6fee70f69a"
-		},
-		{
-			"ImportPath": "github.com/Microsoft/hcsshim",
-			"Comment": "v0.6.7",
-			"Rev": "34a629f78a5d50f7de07727e41a948685c45e026"
-		},
-		{
-			"ImportPath": "github.com/sirupsen/logrus",
-			"Comment": "v1.0.4",
-			"Rev": "d682213848ed68c0a260ca37d6dd5ace8423f5ba"
-		},
-		{
-			"ImportPath": "golang.org/x/crypto/ssh/terminal",
-			"Rev": "94eea52f7b742c7cbe0b03b22f0c4c8631ece122"
-=======
-			"ImportPath": "golang.org/x/net/bpf",
-			"Rev": "e90d6d0afc4c315a0d87a568ae68577cc15149a0"
-		},
-		{
-			"ImportPath": "golang.org/x/net/internal/iana",
-			"Rev": "e90d6d0afc4c315a0d87a568ae68577cc15149a0"
-		},
-		{
-			"ImportPath": "golang.org/x/net/ipv4",
-			"Rev": "e90d6d0afc4c315a0d87a568ae68577cc15149a0"
->>>>>>> 136399f0
-		},
-		{
-			"ImportPath": "golang.org/x/sys/unix",
-			"Rev": "d5840adf789d732bc8b00f37b26ca956a7cc8e79"
-		},
-		{
-			"ImportPath": "golang.org/x/sys/windows",
-			"Rev": "d5840adf789d732bc8b00f37b26ca956a7cc8e79"
-		}
-
-	]
-}+{
+	"ImportPath": "github.com/containernetworking/plugins",
+	"GoVersion": "go1.7",
+	"GodepVersion": "v79",
+	"Packages": [
+		"./..."
+	],
+	"Deps": [
+		{
+			"ImportPath": "github.com/alexflint/go-filemutex",
+			"Rev": "72bdc8eae2aef913234599b837f5dda445ca9bd9"
+		},
+		{
+			"ImportPath": "github.com/containernetworking/cni/libcni",
+			"Comment": "v0.6.0-rc1",
+			"Rev": "a2da8f8d7fd8e6dc25f336408a8ac86f050fbd88"
+		},
+		{
+			"ImportPath": "github.com/containernetworking/cni/pkg/invoke",
+			"Comment": "v0.6.0-rc1",
+			"Rev": "a2da8f8d7fd8e6dc25f336408a8ac86f050fbd88"
+		},
+		{
+			"ImportPath": "github.com/containernetworking/cni/pkg/skel",
+			"Comment": "v0.6.0-rc1",
+			"Rev": "a2da8f8d7fd8e6dc25f336408a8ac86f050fbd88"
+		},
+		{
+			"ImportPath": "github.com/containernetworking/cni/pkg/types",
+			"Comment": "v0.6.0-rc1",
+			"Rev": "a2da8f8d7fd8e6dc25f336408a8ac86f050fbd88"
+		},
+		{
+			"ImportPath": "github.com/containernetworking/cni/pkg/types/020",
+			"Comment": "v0.6.0-rc1",
+			"Rev": "a2da8f8d7fd8e6dc25f336408a8ac86f050fbd88"
+		},
+		{
+			"ImportPath": "github.com/containernetworking/cni/pkg/types/current",
+			"Comment": "v0.6.0-rc1",
+			"Rev": "a2da8f8d7fd8e6dc25f336408a8ac86f050fbd88"
+		},
+		{
+			"ImportPath": "github.com/containernetworking/cni/pkg/version",
+			"Comment": "v0.6.0-rc1",
+			"Rev": "a2da8f8d7fd8e6dc25f336408a8ac86f050fbd88"
+		},
+		{
+			"ImportPath": "github.com/coreos/go-iptables/iptables",
+			"Comment": "v0.2.0",
+			"Rev": "259c8e6a4275d497442c721fa52204d7a58bde8b"
+		},
+		{
+			"ImportPath": "github.com/coreos/go-systemd/activation",
+			"Comment": "v2-53-g2688e91",
+			"Rev": "2688e91251d9d8e404e86dd8f096e23b2f086958"
+		},
+		{
+			"ImportPath": "github.com/d2g/dhcp4",
+			"Rev": "f0e4d29ff0231dce36e250b2ed9ff08412584bca"
+		},
+		{
+			"ImportPath": "github.com/d2g/dhcp4client",
+			"Rev": "bed07e1bc5b85f69c6f0fd73393aa35ec68ed892"
+		},
+		{
+			"ImportPath": "github.com/d2g/dhcp4server",
+			"Rev": "1b74244053681c90de5cf1af3d6b5c93b74e3abb"
+		},
+		{
+			"ImportPath": "github.com/j-keck/arping",
+			"Rev": "2cf9dc699c5640a7e2c81403a44127bf28033600"
+		},
+		{
+			"ImportPath": "github.com/mattn/go-shellwords",
+			"Comment": "v1.0.3",
+			"Rev": "02e3cf038dcea8290e44424da473dd12be796a8a"
+		},
+		{
+			"ImportPath": "github.com/onsi/ginkgo",
+			"Comment": "v1.2.0-29-g7f8ab55",
+			"Rev": "7f8ab55aaf3b86885aa55b762e803744d1674700"
+		},
+		{
+			"ImportPath": "github.com/onsi/ginkgo/config",
+			"Comment": "v1.2.0-29-g7f8ab55",
+			"Rev": "7f8ab55aaf3b86885aa55b762e803744d1674700"
+		},
+		{
+			"ImportPath": "github.com/onsi/ginkgo/extensions/table",
+			"Comment": "v1.2.0-29-g7f8ab55",
+			"Rev": "7f8ab55aaf3b86885aa55b762e803744d1674700"
+		},
+		{
+			"ImportPath": "github.com/onsi/ginkgo/internal/codelocation",
+			"Comment": "v1.2.0-29-g7f8ab55",
+			"Rev": "7f8ab55aaf3b86885aa55b762e803744d1674700"
+		},
+		{
+			"ImportPath": "github.com/onsi/ginkgo/internal/containernode",
+			"Comment": "v1.2.0-29-g7f8ab55",
+			"Rev": "7f8ab55aaf3b86885aa55b762e803744d1674700"
+		},
+		{
+			"ImportPath": "github.com/onsi/ginkgo/internal/failer",
+			"Comment": "v1.2.0-29-g7f8ab55",
+			"Rev": "7f8ab55aaf3b86885aa55b762e803744d1674700"
+		},
+		{
+			"ImportPath": "github.com/onsi/ginkgo/internal/leafnodes",
+			"Comment": "v1.2.0-29-g7f8ab55",
+			"Rev": "7f8ab55aaf3b86885aa55b762e803744d1674700"
+		},
+		{
+			"ImportPath": "github.com/onsi/ginkgo/internal/remote",
+			"Comment": "v1.2.0-29-g7f8ab55",
+			"Rev": "7f8ab55aaf3b86885aa55b762e803744d1674700"
+		},
+		{
+			"ImportPath": "github.com/onsi/ginkgo/internal/spec",
+			"Comment": "v1.2.0-29-g7f8ab55",
+			"Rev": "7f8ab55aaf3b86885aa55b762e803744d1674700"
+		},
+		{
+			"ImportPath": "github.com/onsi/ginkgo/internal/specrunner",
+			"Comment": "v1.2.0-29-g7f8ab55",
+			"Rev": "7f8ab55aaf3b86885aa55b762e803744d1674700"
+		},
+		{
+			"ImportPath": "github.com/onsi/ginkgo/internal/suite",
+			"Comment": "v1.2.0-29-g7f8ab55",
+			"Rev": "7f8ab55aaf3b86885aa55b762e803744d1674700"
+		},
+		{
+			"ImportPath": "github.com/onsi/ginkgo/internal/testingtproxy",
+			"Comment": "v1.2.0-29-g7f8ab55",
+			"Rev": "7f8ab55aaf3b86885aa55b762e803744d1674700"
+		},
+		{
+			"ImportPath": "github.com/onsi/ginkgo/internal/writer",
+			"Comment": "v1.2.0-29-g7f8ab55",
+			"Rev": "7f8ab55aaf3b86885aa55b762e803744d1674700"
+		},
+		{
+			"ImportPath": "github.com/onsi/ginkgo/reporters",
+			"Comment": "v1.2.0-29-g7f8ab55",
+			"Rev": "7f8ab55aaf3b86885aa55b762e803744d1674700"
+		},
+		{
+			"ImportPath": "github.com/onsi/ginkgo/reporters/stenographer",
+			"Comment": "v1.2.0-29-g7f8ab55",
+			"Rev": "7f8ab55aaf3b86885aa55b762e803744d1674700"
+		},
+		{
+			"ImportPath": "github.com/onsi/ginkgo/types",
+			"Comment": "v1.2.0-29-g7f8ab55",
+			"Rev": "7f8ab55aaf3b86885aa55b762e803744d1674700"
+		},
+		{
+			"ImportPath": "github.com/onsi/gomega",
+			"Comment": "v1.0-71-g2152b45",
+			"Rev": "2152b45fa28a361beba9aab0885972323a444e28"
+		},
+		{
+			"ImportPath": "github.com/onsi/gomega/format",
+			"Comment": "v1.0-71-g2152b45",
+			"Rev": "2152b45fa28a361beba9aab0885972323a444e28"
+		},
+		{
+			"ImportPath": "github.com/onsi/gomega/gbytes",
+			"Comment": "v1.0-71-g2152b45",
+			"Rev": "2152b45fa28a361beba9aab0885972323a444e28"
+		},
+		{
+			"ImportPath": "github.com/onsi/gomega/gexec",
+			"Comment": "v1.0-71-g2152b45",
+			"Rev": "2152b45fa28a361beba9aab0885972323a444e28"
+		},
+		{
+			"ImportPath": "github.com/onsi/gomega/internal/assertion",
+			"Comment": "v1.0-71-g2152b45",
+			"Rev": "2152b45fa28a361beba9aab0885972323a444e28"
+		},
+		{
+			"ImportPath": "github.com/onsi/gomega/internal/asyncassertion",
+			"Comment": "v1.0-71-g2152b45",
+			"Rev": "2152b45fa28a361beba9aab0885972323a444e28"
+		},
+		{
+			"ImportPath": "github.com/onsi/gomega/internal/oraclematcher",
+			"Comment": "v1.0-71-g2152b45",
+			"Rev": "2152b45fa28a361beba9aab0885972323a444e28"
+		},
+		{
+			"ImportPath": "github.com/onsi/gomega/internal/testingtsupport",
+			"Comment": "v1.0-71-g2152b45",
+			"Rev": "2152b45fa28a361beba9aab0885972323a444e28"
+		},
+		{
+			"ImportPath": "github.com/onsi/gomega/matchers",
+			"Comment": "v1.0-71-g2152b45",
+			"Rev": "2152b45fa28a361beba9aab0885972323a444e28"
+		},
+		{
+			"ImportPath": "github.com/onsi/gomega/matchers/support/goraph/bipartitegraph",
+			"Comment": "v1.0-71-g2152b45",
+			"Rev": "2152b45fa28a361beba9aab0885972323a444e28"
+		},
+		{
+			"ImportPath": "github.com/onsi/gomega/matchers/support/goraph/edge",
+			"Comment": "v1.0-71-g2152b45",
+			"Rev": "2152b45fa28a361beba9aab0885972323a444e28"
+		},
+		{
+			"ImportPath": "github.com/onsi/gomega/matchers/support/goraph/node",
+			"Comment": "v1.0-71-g2152b45",
+			"Rev": "2152b45fa28a361beba9aab0885972323a444e28"
+		},
+		{
+			"ImportPath": "github.com/onsi/gomega/matchers/support/goraph/util",
+			"Comment": "v1.0-71-g2152b45",
+			"Rev": "2152b45fa28a361beba9aab0885972323a444e28"
+		},
+		{
+			"ImportPath": "github.com/onsi/gomega/types",
+			"Comment": "v1.0-71-g2152b45",
+			"Rev": "2152b45fa28a361beba9aab0885972323a444e28"
+		},
+		{
+			"ImportPath": "github.com/vishvananda/netlink",
+			"Rev": "6e453822d85ef5721799774b654d4d02fed62afb"
+		},
+		{
+			"ImportPath": "github.com/vishvananda/netlink/nl",
+			"Rev": "6e453822d85ef5721799774b654d4d02fed62afb"
+		},
+		{
+			"ImportPath": "github.com/vishvananda/netns",
+			"Rev": "54f0e4339ce73702a0607f49922aaa1e749b418d"
+		},
+		{
+			"ImportPath": "golang.org/x/net/bpf",
+			"Rev": "e90d6d0afc4c315a0d87a568ae68577cc15149a0"
+		},
+		{
+			"ImportPath": "golang.org/x/net/internal/iana",
+			"Rev": "e90d6d0afc4c315a0d87a568ae68577cc15149a0"
+		},
+		{
+			"ImportPath": "golang.org/x/net/ipv4",
+			"Rev": "e90d6d0afc4c315a0d87a568ae68577cc15149a0"
+		},
+		{
+			"ImportPath": "github.com/Microsoft/go-winio",
+			"Comment": "v0.4.5",
+			"Rev": "78439966b38d69bf38227fbf57ac8a6fee70f69a"
+		},
+		{
+			"ImportPath": "github.com/Microsoft/hcsshim",
+			"Comment": "v0.6.7",
+			"Rev": "34a629f78a5d50f7de07727e41a948685c45e026"
+		},
+		{
+			"ImportPath": "github.com/sirupsen/logrus",
+			"Comment": "v1.0.4",
+			"Rev": "d682213848ed68c0a260ca37d6dd5ace8423f5ba"
+		},
+		{
+			"ImportPath": "golang.org/x/crypto/ssh/terminal",
+			"Rev": "94eea52f7b742c7cbe0b03b22f0c4c8631ece122"
+		},
+		{
+			"ImportPath": "golang.org/x/sys/unix",
+			"Rev": "d5840adf789d732bc8b00f37b26ca956a7cc8e79"
+		},
+		{
+			"ImportPath": "golang.org/x/sys/windows",
+			"Rev": "d5840adf789d732bc8b00f37b26ca956a7cc8e79"
+		}
+
+	]
+}